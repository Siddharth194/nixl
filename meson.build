# SPDX-FileCopyrightText: Copyright (c) 2025 NVIDIA CORPORATION & AFFILIATES. All rights reserved.
# SPDX-License-Identifier: Apache-2.0
#
# Licensed under the Apache License, Version 2.0 (the "License");
# you may not use this file except in compliance with the License.
# You may obtain a copy of the License at
#
# http://www.apache.org/licenses/LICENSE-2.0
#
# Unless required by applicable law or agreed to in writing, software
# distributed under the License is distributed on an "AS IS" BASIS,
# WITHOUT WARRANTIES OR CONDITIONS OF ANY KIND, either express or implied.
# See the License for the specific language governing permissions and
# limitations under the License.

project('nixl', 'CPP', version: '0.6.0',
    default_options: ['buildtype=debug',
                'werror=true',
                'cpp_std=c++17',
                'prefix=/opt/nvidia/nvda_nixl'],
    meson_version: '>= 0.64.0'
)

# set up some global vars for compiler, platform, configuration, etc.
cpp = meson.get_compiler('cpp')
fs = import('fs')

dl_dep = cpp.find_library('dl', required: true)
rt_dep = cpp.find_library('rt', required: true)
thread_dep = dependency('threads')

# Check for libaio (for POSIX plugin and test)
aio_dep = cpp.find_library('aio', required: false)
posix_aio = false
if aio_dep.found()
    posix_aio = cpp.has_function('aio_cancel', prefix: '#include <aio.h>')
endif

# Forced to ignore this error due to:
# https://github.com/abseil/abseil-cpp/issues/1779
# This must be global since subprojects cannot be assigned with arguments.
# Adding this configuration only for release build to consider it while developing.
if get_option('buildtype') == 'release'
  abseil_flags = cpp.get_supported_arguments('-Wno-error=maybe-uninitialized', '-Wno-maybe-uninitialized')
  add_global_arguments(abseil_flags, language: 'cpp')
endif
abseil_proj = subproject('abseil-cpp')
taskflow_proj = dependency('taskflow', fallback: ['taskflow', 'taskflow_dep'])

cuda_inc_path = get_option('cudapath_inc')
cuda_lib_path = get_option('cudapath_lib')
cuda_stub_path = get_option('cudapath_stub')

if cuda_lib_path == ''
    cuda_dep = dependency('cuda', required : false, modules : [ 'cudart', 'cuda' ])
    if not cuda_dep.found()
        # Meson is not detecting CUDA reliably on ARM, fallback to default
        cuda_home = run_command('bash', '-c', 'echo $CUDA_HOME').stdout().strip()
        if cuda_home == ''
            cuda_home = '/usr/local/cuda'
        endif
        cuda_lib = cuda_home + '/lib64'
        cuda_inc = cuda_home + '/include'
        cuda_stub = cuda_lib + '/stubs'
        if fs.exists(cuda_lib) and fs.exists(cuda_inc)
            cuda_dep = declare_dependency(
              link_args : ['-L' + cuda_lib, '-L' + cuda_stub, '-lcuda', '-lcudart'],
              include_directories : include_directories(cuda_inc))
            if cuda_dep.found()
                message('Found CUDA installation through fallback method:', cuda_home)
            endif
        endif
    endif
else
    message('cuda lib path ', cuda_lib_path)
    if cuda_stub_path == ''
        cuda_stub_path = cuda_lib_path + '/stubs'
    endif
    cuda_dep = declare_dependency(
    link_args : ['-L' + cuda_lib_path, '-L' + cuda_stub_path, '-lcuda', '-lcudart'],
    include_directories : include_directories(cuda_inc_path))
endif

if cuda_dep.found()
    add_languages('CUDA')
    cuda = import('unstable-cuda')
    nvcc = meson.get_compiler('cuda')

    # Set default CUDA architectures if not specified by user
    # Users can override with: -Dcuda_args="-gencode=arch=compute_XX,code=sm_XX"
    default_cuda_args = [
        '-gencode=arch=compute_80,code=sm_80',
        '-gencode=arch=compute_90,code=sm_90'
    ]
    default_cuda_link_args = [
        '-gencode=arch=compute_80,code=sm_80',
        '-gencode=arch=compute_90,code=sm_90'
    ]

    # Apply defaults only if user hasn't specified custom args
    cuda_args_option = get_option('cuda_args')
    cuda_link_args_option = get_option('cuda_link_args')

    if cuda_args_option == []
        add_project_arguments(default_cuda_args, language: 'cuda')
    endif

    if cuda_link_args_option == []
        add_project_link_arguments(default_cuda_link_args, language: 'cuda')
    endif

    # Refer to https://mesonbuild.com/Cuda-module.html
    add_project_arguments('-forward-unknown-to-host-compiler', language: 'cuda')
    add_project_arguments('-rdc=true', language: 'cuda')
<<<<<<< HEAD
=======

    nvcc_flags_link = []
    nvcc_flags_link += ['-gencode=arch=compute_80,code=sm_80']
    nvcc_flags_link += ['-gencode=arch=compute_90,code=sm_90']
    add_project_link_arguments(nvcc_flags_link, language: 'cuda')
else
    warning('CUDA not found. UCX backend will be built without CUDA support, and some plugins will be disabled.')
>>>>>>> cd411bb4
endif

# DOCA
doca_gpunetio_dep = dependency('doca-gpunetio', required : false)

# Check for etcd-cpp-api - use multiple methods for discovery
etcd_dep = dependency('etcd-cpp-api', required : false)
etcd_inc_path = get_option('etcd_inc_path')
etcd_lib_path = get_option('etcd_lib_path')
if not etcd_dep.found() and etcd_lib_path != ''
    etcd_lib = cpp.find_library('etcd-cpp-api', dirs: etcd_lib_path)
    if etcd_lib.found()
        if cpp.has_header('Client.hpp', args : '-I' + etcd_inc_path)
            etcd_inc = include_directories(etcd_inc_path, is_system: true)
            etcd_dep = declare_dependency(
                        include_directories : etcd_inc,
                        dependencies : etcd_lib)
            break
        endif
    endif
endif

if etcd_dep.found()
    add_project_arguments('-DHAVE_ETCD', language: 'cpp')
else
    message('ETCD CPP API library not found, will disable etcd support')
endif

prefix_path = get_option('prefix')
prefix_inc = prefix_path + '/include'

ucx_path = get_option('ucx_path')
if ucx_path != ''
  ucx_lib_path = ucx_path + '/lib'
  ucx_inc_path = ucx_path + '/include'
  # Check if path is absolute
  if ucx_inc_path.startswith('/')
    ucx_dep = declare_dependency(
      link_args : ['-L' + ucx_lib_path, '-lucp', '-lucs', '-luct'],
      compile_args : ['-I' + ucx_inc_path])
  else
    ucx_dep = declare_dependency(
      link_args : ['-L' + ucx_lib_path, '-lucp', '-lucs', '-luct'],
      include_directories : include_directories(ucx_inc_path))
  endif
else
  ucx_dep = dependency('ucx', modules: ['ucx::ucs', 'ucx::ucp', 'ucx::uct'])
endif

libfabric_path = get_option('libfabric_path')
if libfabric_path != ''
  libfabric_lib_path = libfabric_path + '/lib'
  libfabric_inc_path = libfabric_path + '/include'
  libfabric_dep = declare_dependency(
    link_args : ['-L' + libfabric_lib_path, '-lfabric'],
    include_directories : include_directories(libfabric_inc_path))
else
  libfabric_dep = dependency('libfabric', required: false)
endif

# UCX GPU device API detection
nvcc_prog = find_program('nvcc', required: false)
ucx_gpu_device_api_available = false
if ucx_dep.found() and cuda_dep.found() and nvcc_prog.found()
    cuda = meson.get_compiler('cuda')
    have_gpu_side = cuda.compiles('''
            #include <ucp/api/device/ucp_device_impl.h>
            int main() { return 0; }
        ''', dependencies : ucx_dep, args: nvcc_flags)

    have_host_side = cpp.compiles('''
            #include <ucp/api/device/ucp_host.h>
            int main() { return 0; }
        ''', dependencies: ucx_dep)

    if have_gpu_side and have_host_side
        ucx_gpu_device_api_available = true
        add_project_arguments('-DHAVE_UCX_GPU_DEVICE_API', language: ['cpp', 'cuda'])
    endif

    summary({
    'UCX GPU Device API' : ucx_gpu_device_api_available,
    'GPU-side compile'   : have_gpu_side,
    'Host-side compile'  : have_host_side,
    'nvcc available'     : nvcc_prog.found(),
  }, section: 'UCX GPU Device API', bool_yn: true)
endif

if get_option('disable_gds_backend')
    add_project_arguments('-DDISABLE_GDS_BACKEND', language: 'cpp')
endif

# Configure NDEBUG for release builds
if get_option('buildtype') == 'release'
    # Used by Abseil to strip DCHECK assertions and DVLOG at compile time
    add_project_arguments('-DNDEBUG', language: 'cpp')
endif

static_plugins = []

# Check for static plugins, then set compiler flags to enable
if get_option('static_plugins') != ''
    static_plugins = get_option('static_plugins').split(',')
    foreach p : static_plugins
        flagname = '-DSTATIC_PLUGIN_' + p
        add_project_arguments(flagname, language: 'cpp')
    endforeach
endif

# Define a specific plugin directory
plugin_install_dir = join_paths(get_option('libdir'), 'plugins')
plugin_build_dir = meson.current_build_dir()

# Add to global args so plugin managers can find it
if get_option('buildtype') == 'debug'
    add_project_arguments('-DNIXL_USE_PLUGIN_FILE="' + plugin_build_dir + '/pluginlist"',  language: 'cpp')
    plugfile = join_paths(plugin_build_dir, 'pluginlist')
    run_command('truncate', '-s 0', plugfile, check: true)
endif

nixl_inc_dirs = include_directories('src/api/cpp', 'src/api/cpp/backend', 'src/infra', 'src/core')
nixl_gpu_inc_dirs = include_directories('src/api/gpu/ucx')
plugins_inc_dirs = include_directories('src/plugins')
utils_inc_dirs = include_directories('src/utils')

subdir('src')

if get_option('buildtype') != 'release'
  subdir('test')
  subdir('examples')
endif

if get_option('install_headers')
  install_headers('src/api/cpp/nixl.h', install_dir: prefix_inc)
  install_headers('src/api/cpp/nixl_types.h', install_dir: prefix_inc)
  install_headers('src/api/cpp/nixl_params.h', install_dir: prefix_inc)
  install_headers('src/api/cpp/nixl_descriptors.h', install_dir: prefix_inc)
  install_headers('src/utils/serdes/serdes.h', install_dir: prefix_inc + '/utils/serdes')
  install_headers('src/utils/common/nixl_time.h', install_dir: prefix_inc + '/utils/common')
  install_headers('src/api/cpp/backend/backend_engine.h', install_dir: prefix_inc + '/backend')
  install_headers('src/api/cpp/backend/backend_aux.h', install_dir: prefix_inc + '/backend')
  install_headers('src/core/transfer_request.h', install_dir: prefix_inc)
  install_headers('src/core/agent_data.h', install_dir: prefix_inc)
  install_headers('src/infra/mem_section.h', install_dir: prefix_inc)
  if ucx_gpu_device_api_available
    install_headers('src/api/gpu/ucx/nixl_device.cuh', install_dir: prefix_inc + '/gpu/ucx')
  endif
endif

# Doxygen documentation
if get_option('build_docs')
  doxygen = find_program('doxygen', required: false)
  if not doxygen.found()
    error('Doxygen not found, but documentation requested')
  endif

  docs_dir = join_paths(meson.current_build_dir(), 'docs')
  doxyfile = join_paths(meson.current_source_dir(), 'Doxyfile')
  doxygen_output_dir = join_paths(docs_dir, 'doxygen')

  # Create the output directory
  run_command('mkdir', '-p', doxygen_output_dir, check: true)

  # Configure Doxyfile with the correct output directory
  configure_file(
    input: doxyfile,
    output: 'Doxyfile.configured',
    configuration: {
      'DOXYGEN_OUTPUT_DIR': doxygen_output_dir,
    }
  )

  custom_target('docs',
    output: 'docs',
    command: [doxygen, join_paths(meson.current_build_dir(), 'Doxyfile.configured')],
    install: true,
    install_dir: join_paths(prefix_path),
    build_by_default: true
  )
endif<|MERGE_RESOLUTION|>--- conflicted
+++ resolved
@@ -112,16 +112,8 @@
     # Refer to https://mesonbuild.com/Cuda-module.html
     add_project_arguments('-forward-unknown-to-host-compiler', language: 'cuda')
     add_project_arguments('-rdc=true', language: 'cuda')
-<<<<<<< HEAD
-=======
-
-    nvcc_flags_link = []
-    nvcc_flags_link += ['-gencode=arch=compute_80,code=sm_80']
-    nvcc_flags_link += ['-gencode=arch=compute_90,code=sm_90']
-    add_project_link_arguments(nvcc_flags_link, language: 'cuda')
 else
     warning('CUDA not found. UCX backend will be built without CUDA support, and some plugins will be disabled.')
->>>>>>> cd411bb4
 endif
 
 # DOCA

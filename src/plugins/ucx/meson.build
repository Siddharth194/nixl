--- conflicted
+++ resolved
@@ -23,25 +23,16 @@
 if 'UCX' in static_plugins
     ucx_backend_lib = static_library('UCX',
                'ucx_backend.cpp', 'ucx_backend.h', 'ucx_plugin.cpp',
-<<<<<<< HEAD
-               dependencies: [nixl_infra, nixl_common_dep, ucx_utils_dep, serdes_interface, cuda_dep, ucx_dep, thread_dep],
-               include_directories: [nixl_inc_dirs, utils_inc_dirs],
-=======
                dependencies: [nixl_infra, ucx_utils_dep, serdes_interface, cuda_dep, ucx_dep, thread_dep, nixl_common_dep],
                include_directories: nixl_inc_dirs,
->>>>>>> 48646a93
                install: false,
                cpp_args : compile_flags,
                name_prefix: 'libplugin_')  # Custom prefix for plugin libraries
 else
     ucx_backend_lib = shared_library('UCX',
                'ucx_backend.cpp', 'ucx_backend.h', 'ucx_plugin.cpp',
-<<<<<<< HEAD
-               dependencies: [nixl_infra, nixl_common_dep, ucx_utils_dep, serdes_interface, cuda_dep, ucx_dep, thread_dep],
-=======
                dependencies: [nixl_infra, ucx_utils_dep, serdes_interface, cuda_dep, ucx_dep, thread_dep, nixl_common_dep],
->>>>>>> 48646a93
-               include_directories: [nixl_inc_dirs, utils_inc_dirs],
+               include_directories: nixl_inc_dirs,
                install: true,
                cpp_args : compile_flags + ['-fPIC'],
                name_prefix: 'libplugin_',  # Custom prefix for plugin libraries
